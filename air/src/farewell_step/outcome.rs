--- conflicted
+++ resolved
@@ -96,19 +96,10 @@
         Err(outcome) => return outcome,
     };
 
-<<<<<<< HEAD
-    let current_signature = exec_ctx
-        .peer_cid_tracker
-        .gen_signature(&exec_ctx.run_parameters.particle_id, keypair)
-        .expect("siging shouldn't fail");
-    let current_pubkey = keypair.public();
-    exec_ctx.signature_store.put(current_pubkey.into(), current_signature);
-=======
     match sign_result(&mut exec_ctx, keypair) {
         Ok(()) => {}
         Err(outcome) => return outcome,
     };
->>>>>>> 6383a746
 
     let data = InterpreterData::from_execution_result(
         trace_handler.into_result_trace(),
@@ -142,8 +133,8 @@
 
 fn sign_result(exec_ctx: &mut ExecutionCtx<'_>, keypair: &KeyPair) -> Result<(), InterpreterOutcome> {
     let current_signature = exec_ctx
-        .signature_tracker
-        .into_signature(&exec_ctx.run_parameters.current_peer_id, keypair)
+        .peer_cid_tracker
+        .gen_signature(&exec_ctx.run_parameters.current_peer_id, keypair)
         .map_err(signing_error_into_outcome)?;
 
     let current_pubkey = keypair.public();
