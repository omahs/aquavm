--- conflicted
+++ resolved
@@ -23,8 +23,8 @@
 
 use air_interpreter_data::InterpreterData;
 use air_interpreter_interface::CallRequests;
+use serde::Deserialize;
 use serde::Serialize;
-use serde::Deserialize;
 
 use std::hash::Hash;
 use std::rc::Rc;
@@ -35,8 +35,8 @@
     exec_ctx: ExecutionCtx<'_>,
     trace_handler: TraceHandler<VT>,
 ) -> Result<InterpreterOutcome, InterpreterOutcome>
-    where
-        VT: Serialize + for<'de> Deserialize<'de>
+where
+    VT: Serialize + for<'de> Deserialize<'de>,
 {
     let (ret_code, error_message) = if exec_ctx.call_results.is_empty() {
         (INTERPRETER_SUCCESS, String::new())
@@ -75,14 +75,10 @@
     trace_handler: TraceHandler<VT>,
     error_code: i64,
     error_message: String,
-<<<<<<< HEAD
 ) -> InterpreterOutcome
-    where
-        VT: Serialize + for<'de> Deserialize<'de>
+where
+    VT: Serialize + for<'de> Deserialize<'de>,
 {
-=======
-) -> InterpreterOutcome {
->>>>>>> a78b05c8
     populate_outcome_from_contexts(exec_ctx, trace_handler, error_code, error_message)
 }
 
@@ -93,7 +89,7 @@
     error_message: String,
 ) -> InterpreterOutcome
 where
- VT: Serialize + for<'de> Deserialize<'de>
+    VT: Serialize + for<'de> Deserialize<'de>,
 {
     let (global_streams, restricted_streams) = exec_ctx.streams.into_streams_data();
     let data = InterpreterData::from_execution_result(
