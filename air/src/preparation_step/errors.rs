--- conflicted
+++ resolved
@@ -22,12 +22,6 @@
 use strum_macros::EnumIter;
 use thiserror::Error as ThisError;
 
-<<<<<<< HEAD
-use air_interpreter_data::DATA_FORMAT_VERSION;
-=======
-use std::env::VarError;
->>>>>>> 7762e4a5
-
 /// Errors happened during the interpreter preparation_step step.
 #[derive(Debug, EnumDiscriminants, ThisError)]
 #[strum_discriminants(derive(EnumIter))]
@@ -51,15 +45,7 @@
         let mut errors = PreparationErrorDiscriminants::iter();
         let actual_error_type = PreparationErrorDiscriminants::from(self);
 
-<<<<<<< HEAD
-        match self {
-            AIRParseError(_) => 1,
-            DataDeFailed(..) => 2,
-            CallResultsDeFailed(..) => 3,
-        }
-=======
         // unwrap is safe here because errors are guaranteed to contain all errors variants
         errors.position(|et| et == actual_error_type).unwrap() as _
->>>>>>> 7762e4a5
     }
 }