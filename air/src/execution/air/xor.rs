--- conflicted
+++ resolved
@@ -55,190 +55,4 @@
         ExecutionError::MatchWithoutXorError | ExecutionError::MismatchWithoutXorError => {}
         e => log::warn!("xor caught an error: {}", e),
     }
-<<<<<<< HEAD
-}
-
-#[cfg(test)]
-mod tests {
-    use air_test_utils::call_vm;
-    use air_test_utils::create_avm;
-    use air_test_utils::echo_string_call_service;
-    use air_test_utils::executed_state;
-    use air_test_utils::fallible_call_service;
-    use air_test_utils::ExecutionTrace;
-
-    #[test]
-    fn xor() {
-        let local_peer_id = "local_peer_id";
-        let fallible_service_id = String::from("service_id_1");
-        let mut vm = create_avm(fallible_call_service(fallible_service_id), local_peer_id);
-
-        let script = format!(
-            r#"
-            (xor
-                (call "{0}" ("service_id_1" "local_fn_name") [] result_1)
-                (call "{0}" ("service_id_2" "local_fn_name") [] result_2)
-            )"#,
-            local_peer_id,
-        );
-
-        let res = call_vm!(vm, "asd", script, "[]", "[]");
-        let actual_trace: ExecutionTrace = serde_json::from_slice(&res.data).expect("should be valid json");
-        let expected_call_result = executed_state::scalar_string("res");
-
-        assert_eq!(actual_trace.len(), 2);
-        assert_eq!(actual_trace[0], executed_state::service_failed(1, "error"));
-        assert_eq!(actual_trace[1], expected_call_result);
-
-        let script = format!(
-            r#"
-            (xor
-                (call "{0}" ("service_id_2" "local_fn_name") [] result_1)
-                (call "{0}" ("service_id_1" "local_fn_name") [] result_2)
-            )"#,
-            local_peer_id
-        );
-
-        let res = call_vm!(vm, "asd", script, "[]", "[]");
-        let actual_trace: ExecutionTrace = serde_json::from_slice(&res.data).expect("should be valid json");
-
-        assert_eq!(actual_trace.len(), 1);
-        assert_eq!(actual_trace[0], expected_call_result);
-    }
-
-    #[test]
-    fn xor_var_not_found() {
-        let local_peer_id = "local_peer_id";
-        let mut vm = create_avm(echo_string_call_service(), local_peer_id);
-
-        let script = format!(
-            r#"
-            (xor
-                (par
-                    (call "unknown_peer" ("service_id_1" "local_fn_name") [] lazy_defined_variable)
-                    (call "{0}" ("service_id_1" "local_fn_name") [lazy_defined_variable] result)
-                )
-                (call "{0}" ("service_id_2" "local_fn_name") ["expected"] result)
-            )"#,
-            local_peer_id,
-        );
-
-        let res = call_vm!(vm, "asd", script, "[]", "[]");
-        let actual_trace: ExecutionTrace = serde_json::from_slice(&res.data).expect("should be valid json");
-        assert_eq!(actual_trace[0], executed_state::par(1, 0));
-        assert_eq!(actual_trace[1], executed_state::request_sent_by(local_peer_id));
-    }
-
-    #[test]
-    fn xor_multiple_variables_found() {
-        let set_variables_peer_id = "set_variables_peer_id";
-        let mut set_variables_vm = create_avm(echo_string_call_service(), set_variables_peer_id);
-
-        let local_peer_id = "local_peer_id";
-        let mut vm = create_avm(echo_string_call_service(), local_peer_id);
-
-        let some_string = String::from("some_string");
-        let expected_string = String::from("expected_string");
-        let script = format!(
-            r#"
-            (seq
-                (call "{0}" ("service_id_1" "local_fn_name") ["{2}"] result_1)
-                (xor
-                    (call "{1}" ("service_id_1" "local_fn_name") [""] result_1)
-                    (call "{1}" ("service_id_2" "local_fn_name") ["{3}"] result_2)
-                )
-            )"#,
-            set_variables_peer_id, local_peer_id, some_string, expected_string
-        );
-
-        let res = call_vm!(set_variables_vm, "asd", script.clone(), "[]", "[]");
-        let res = call_vm!(vm, "asd", script, "[]", res.data);
-        let actual_trace: ExecutionTrace = serde_json::from_slice(&res.data).expect("should be valid json");
-        let some_string_call_result = executed_state::scalar_string(some_string);
-        let expected_string_call_result = executed_state::scalar_string(expected_string);
-
-        assert_eq!(actual_trace.len(), 2);
-        assert_eq!(actual_trace[0], some_string_call_result);
-        assert_eq!(actual_trace[1], expected_string_call_result);
-    }
-
-    #[test]
-    fn xor_par() {
-        use executed_state::*;
-
-        let fallible_service_id = String::from("service_id_1");
-        let local_peer_id = "local_peer_id";
-        let mut vm = create_avm(fallible_call_service(fallible_service_id.clone()), local_peer_id);
-
-        let script = format!(
-            r#"
-            (xor
-                (par
-                    (seq
-                        (call "{0}" ("service_id_2" "local_fn_name") [] result_1)
-                        (call "{0}" ("service_id_2" "local_fn_name") [] result_2)
-                    )
-                    (par
-                        (call "{0}" ("service_id_1" "local_fn_name") [] result_3)
-                        (call "{0}" ("service_id_2" "local_fn_name") [] result_4)
-                    )
-                )
-                (seq
-                    (call "{0}" ("service_id_2" "local_fn_name") [] result_4)
-                    (call "{0}" ("service_id_2" "local_fn_name") [] result_5)
-                )
-            )"#,
-            local_peer_id
-        );
-
-        let result = call_vm!(vm, "asd", script.clone(), "[]", "[]");
-        let actual_trace: ExecutionTrace = serde_json::from_slice(&result.data).expect("should be valid json");
-
-        let res = String::from("res");
-
-        let expected_trace = vec![
-            par(2, 2),
-            scalar_string(&res),
-            scalar_string(&res),
-            par(1, 0),
-            service_failed(1, "error"),
-            scalar_string(&res),
-            scalar_string(&res),
-        ];
-
-        assert_eq!(actual_trace, expected_trace);
-
-        let result = call_vm!(vm, "asd", script, "[]", result.data);
-        let actual_trace: ExecutionTrace = serde_json::from_slice(&result.data).expect("should be valid json");
-        assert_eq!(actual_trace, expected_trace);
-    }
-
-    #[test]
-    fn last_error_with_xor() {
-        use air_test_utils::echo_string_call_service;
-
-        let faillible_peer_id = "failible_peer_id";
-        let mut faillible_vm = create_avm(fallible_call_service("service_id_1"), faillible_peer_id);
-        let local_peer_id = "local_peer_id";
-        let mut vm = create_avm(echo_string_call_service(), local_peer_id);
-
-        let script = format!(
-            r#"
-            (xor
-                (call "{0}" ("service_id_1" "local_fn_name") [] result)
-                (call "{1}" ("service_id_2" "local_fn_name") [%last_error%] result)
-            )"#,
-            faillible_peer_id, local_peer_id,
-        );
-
-        let res = call_vm!(faillible_vm, "asd", script.clone(), "", "");
-        let res = call_vm!(vm, "asd", script, "", res.data);
-        let actual_trace: ExecutionTrace = serde_json::from_slice(&res.data).expect("should be valid json");
-
-        let expected_state = executed_state::scalar_string("{\"error\":\"Local service error: ret_code is 1, error message is \'error\'\",\"instruction\":\"call \\\"failible_peer_id\\\" (\\\"service_id_1\\\" \\\"local_fn_name\\\") [] result\"}");
-
-        assert_eq!(actual_trace[1], expected_state);
-    }
-=======
->>>>>>> ccba158d
 }