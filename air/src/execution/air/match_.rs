--- conflicted
+++ resolved
@@ -39,241 +39,4 @@
 
         self.instruction.execute(exec_ctx, trace_ctx)
     }
-<<<<<<< HEAD
-}
-
-#[cfg(test)]
-mod tests {
-    use air_test_utils::call_vm;
-    use air_test_utils::create_avm;
-    use air_test_utils::echo_string_call_service;
-    use air_test_utils::executed_state;
-    use air_test_utils::ExecutionTrace;
-
-    #[test]
-    fn match_equal() {
-        let set_variable_peer_id = "set_variable_peer_id";
-        let mut set_variable_vm = create_avm(echo_string_call_service(), set_variable_peer_id);
-
-        let local_peer_id = "local_peer_id";
-        let mut vm = create_avm(echo_string_call_service(), local_peer_id);
-
-        let script = format!(
-            r#"
-            (seq
-                (seq
-                    (call "{0}" ("" "") ["value_1"] value_1)
-                    (call "{0}" ("" "") ["value_1"] value_2)
-                )
-                (xor
-                    (match value_1 value_2
-                        (call "{1}" ("service_id_2" "local_fn_name") ["result_1"] result_1)
-                    )
-                    (call "{1}" ("service_id_2" "local_fn_name") ["result_2"] result_2)
-                )
-            )"#,
-            set_variable_peer_id, local_peer_id
-        );
-
-        let res = call_vm!(set_variable_vm, "asd", script.clone(), "", "");
-        let res = call_vm!(vm, "asd", script, "", res.data);
-
-        let actual_trace: ExecutionTrace = serde_json::from_slice(&res.data).expect("should be valid json");
-        let expected_state = executed_state::scalar_string("result_1");
-
-        assert_eq!(actual_trace.len(), 3);
-        assert_eq!(actual_trace[2], expected_state);
-    }
-
-    #[test]
-    fn match_not_equal() {
-        let set_variable_peer_id = "set_variable_peer_id";
-        let mut set_variable_vm = create_avm(echo_string_call_service(), set_variable_peer_id);
-
-        let local_peer_id = "local_peer_id";
-        let mut vm = create_avm(echo_string_call_service(), local_peer_id);
-
-        let script = format!(
-            r#"
-            (seq
-                (seq
-                    (call "{0}" ("" "") ["value_1"] value_1)
-                    (call "{0}" ("" "") ["value_2"] value_2)
-                )
-                (xor
-                    (match value_1 value_2
-                        (call "{1}" ("service_id_2" "local_fn_name") ["result_1"] result_1)
-                    )
-                    (call "{1}" ("service_id_2" "local_fn_name") ["result_2"] result_2)
-                )
-            )"#,
-            set_variable_peer_id, local_peer_id
-        );
-
-        let res = call_vm!(set_variable_vm, "asd", script.clone(), "", "");
-        let res = call_vm!(vm, "asd", script, "", res.data);
-
-        let actual_trace: ExecutionTrace = serde_json::from_slice(&res.data).expect("should be valid json");
-        let expected_state = executed_state::scalar_string("result_2");
-
-        assert_eq!(actual_trace.len(), 3);
-        assert_eq!(actual_trace[2], expected_state);
-    }
-
-    #[test]
-    fn match_with_string() {
-        let set_variable_peer_id = "set_variable_peer_id";
-        let mut set_variable_vm = create_avm(echo_string_call_service(), set_variable_peer_id);
-
-        let local_peer_id = "local_peer_id";
-        let mut vm = create_avm(echo_string_call_service(), local_peer_id);
-
-        let script = format!(
-            r#"
-            (seq
-                (call "{0}" ("" "") ["value_1"] value_1)
-                (xor
-                    (match value_1 "value_1"
-                        (call "{1}" ("service_id_2" "local_fn_name") ["result_1"] result_1)
-                    )
-                    (call "{1}" ("service_id_2" "local_fn_name") ["result_2"] result_2)
-                )
-            )"#,
-            set_variable_peer_id, local_peer_id
-        );
-
-        let res = call_vm!(set_variable_vm, "asd", script.clone(), "", "");
-        let res = call_vm!(vm, "asd", script, "", res.data);
-
-        let actual_trace: ExecutionTrace = serde_json::from_slice(&res.data).expect("should be valid json");
-        let expected_state = executed_state::scalar_string("result_1");
-
-        assert_eq!(actual_trace.len(), 2);
-        assert_eq!(actual_trace[1], expected_state);
-    }
-
-    #[test]
-    fn match_with_init_peer_id() {
-        let set_variable_peer_id = "set_variable_peer_id";
-        let mut set_variable_vm = create_avm(echo_string_call_service(), set_variable_peer_id);
-
-        let local_peer_id = "local_peer_id";
-        let mut vm = create_avm(echo_string_call_service(), local_peer_id);
-
-        let script = format!(
-            r#"
-            (seq
-                (call "{0}" ("" "") ["{1}"] value_1)
-                (xor
-                    (match value_1 %init_peer_id%
-                        (call "{1}" ("service_id_2" "local_fn_name") ["result_1"] result_1)
-                    )
-                    (call "{1}" ("service_id_2" "local_fn_name") ["result_2"] result_2)
-                )
-            )"#,
-            set_variable_peer_id, local_peer_id
-        );
-
-        let res = call_vm!(set_variable_vm, local_peer_id, script.clone(), "", "");
-        let res = call_vm!(vm, local_peer_id, script, "", res.data);
-
-        let actual_trace: ExecutionTrace = serde_json::from_slice(&res.data).expect("should be valid json");
-        let expected_executed_call_result = executed_state::scalar_string("result_1");
-
-        assert_eq!(actual_trace.len(), 2);
-        assert_eq!(actual_trace[1], expected_executed_call_result);
-    }
-
-    #[test]
-    fn match_with_equal_numbers() {
-        let local_peer_id = "local_peer_id";
-        let mut vm = create_avm(echo_string_call_service(), local_peer_id);
-
-        let script = "
-            (xor
-                (match 1 1
-                    (null)
-                )
-                (null)
-            )";
-
-        let res = call_vm!(vm, "asd", script, "", "");
-        assert_eq!(res.ret_code, 0);
-    }
-
-    #[test]
-    fn match_without_xor() {
-        let set_variable_peer_id = "set_variable_peer_id";
-        let mut set_variable_vm = create_avm(echo_string_call_service(), set_variable_peer_id);
-
-        let local_peer_id = "local_peer_id";
-        let mut vm = create_avm(echo_string_call_service(), local_peer_id);
-
-        let script = format!(
-            r#"
-            (seq
-                (seq
-                    (call "{0}" ("" "") ["value_1"] value_1)
-                    (call "{0}" ("" "") ["value_2"] value_2)
-                )
-                (match value_1 value_2
-                    (call "{1}" ("service_id_2" "local_fn_name") ["result_1"] result_1)
-                )
-            )"#,
-            set_variable_peer_id, local_peer_id
-        );
-
-        let res = call_vm!(set_variable_vm, "asd", script.clone(), "", "");
-        let res = call_vm!(vm, "asd", script.clone(), "", res.data);
-
-        assert_eq!(res.ret_code, 1015);
-
-        let res = call_vm!(vm, "asd", script, "", res.data);
-
-        assert_eq!(res.ret_code, 1015);
-    }
-
-    #[test]
-    fn match_with_two_xors() {
-        use air_test_utils::set_variable_call_service;
-
-        let local_peer_id = "local_peer_id";
-        let mut vm = create_avm(
-            set_variable_call_service(serde_json::json!(false).to_string()),
-            local_peer_id,
-        );
-
-        let local_peer_id_2 = "local_peer_id_2";
-
-        let script = format!(
-            r#"
-            (xor
-                (seq
-                    (seq
-                        (call "{0}" ("getDataSrv" "condition") [] condition)
-                        (call "{0}" ("getDataSrv" "relay") [] relay)
-                    )
-                    (xor
-                        (match condition true
-                            (call "{0}" ("println" "print") ["it is true"])
-                        )
-                        (call "{1}" ("println" "print") ["it is false"])
-                    )
-                )
-                (call "{0}" ("errorHandlingSrv" "error") [%last_error%])
-            )
-            "#,
-            local_peer_id, local_peer_id_2
-        );
-
-        let res = call_vm!(vm, "", script, "", "");
-        let mut trace: ExecutionTrace =
-            serde_json::from_slice(&res.data).expect("the interpreter should provide correct trace");
-
-        let expected_executed_call_result = executed_state::request_sent_by(local_peer_id);
-        assert_eq!(res.ret_code, 0);
-        assert_eq!(trace.pop_back().unwrap(), expected_executed_call_result);
-    }
-=======
->>>>>>> ccba158d
 }