--- conflicted
+++ resolved
@@ -95,12 +95,8 @@
         prev_ingredients: ExecCtxIngredients,
         current_ingredients: ExecCtxIngredients,
         call_results: CallResults,
-<<<<<<< HEAD
         signature_store: FullSignatureStore,
-        run_parameters: RunParameters,
-=======
         run_parameters: &RunParameters,
->>>>>>> c332cca6
     ) -> Self {
         let run_parameters = RcRunParameters::from_run_parameters(run_parameters);
         let streams = Streams::from_data(
