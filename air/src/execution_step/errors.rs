/*
 * Copyright 2020 Fluence Labs Limited
 *
 * Licensed under the Apache License, Version 2.0 (the "License");
 * you may not use this file except in compliance with the License.
 * You may obtain a copy of the License at
 *
 *     http://www.apache.org/licenses/LICENSE-2.0
 *
 * Unless required by applicable law or agreed to in writing, software
 * distributed under the License is distributed on an "AS IS" BASIS,
 * WITHOUT WARRANTIES OR CONDITIONS OF ANY KIND, either express or implied.
 * See the License for the specific language governing permissions and
 * limitations under the License.
 */

mod catchable;
mod joinable;

pub(crate) use catchable::Catchable;
pub(crate) use joinable::Joinable;

use super::trace_handler::MergerApResult;
use super::trace_handler::TraceHandlerError;
use super::ResolvedCallResult;
use super::Stream;
use crate::JValue;

use air_interpreter_interface::CallResults;
use air_interpreter_interface::CallServiceResult;
use jsonpath_lib::JsonPathError;
use strum::IntoEnumIterator;
use strum_macros::EnumDiscriminants;
use strum_macros::EnumIter;
use thiserror::Error as ThisError;

use std::rc::Rc;

/// Errors arised while executing AIR script.
#[derive(ThisError, EnumDiscriminants, Debug)]
#[strum_discriminants(derive(EnumIter))]
pub(crate) enum ExecutionError {
    /// Semantic errors in a call instructions.
    #[error("call should have service id specified by peer part or function part")]
    IncorrectCallTriplet,

    /// An error is occurred while calling local service via call_service.
    #[error("Local service error, ret_code is {0}, error message is '{1}'")]
    LocalServiceError(i32, Rc<String>),

    /// Value for such name isn't presence in data.
    #[error("variable with name '{0}' isn't present in data")]
    VariableNotFound(String),

    /// Multiple values for such name found.
    #[error("multiple variables found for name '{0}' in data")]
    MultipleVariablesFound(String),

    /// An error occurred while trying to apply json path to this JValue.
    #[error("variable with path '{1}' not found in '{0}' with an error: '{2}'")]
    JValueJsonPathError(JValue, String, JsonPathError),

    /// An error occurred while trying to apply json path to this stream generation with JValue's.
    #[error("variable with path '{1}' not found in '{0:?}' with error: '{2}'")]
    GenerationStreamJsonPathError(Vec<ResolvedCallResult>, String, JsonPathError),

    /// An error occurred while trying to apply json path to this stream with JValue's.
    #[error("variable with path '{1}' not found in '{0:?}' with error: '{2}'")]
    StreamJsonPathError(Stream, String, JsonPathError),

    /// An error occurred while trying to apply json path to an empty stream.
    #[error("json path {0} is applied to an empty stream")]
    EmptyStreamJsonPathError(String),

    /// Provided JValue has incompatible with target type.
    #[error("expected JValue type '{1}', but got '{0}' JValue")]
    IncompatibleJValueType(JValue, &'static str),

    /// Provided AValue has incompatible with target type.
    #[error("expected AValue type '{1}', but got '{0}' AValue")]
    IncompatibleAValueType(String, String),

    /// Multiple values found for such json path.
    #[error("multiple variables found for this json path '{0}'")]
    MultipleValuesInJsonPath(String),

    /// Fold state wasn't found for such iterator name.
    #[error("fold state not found for this iterable '{0}'")]
    FoldStateNotFound(String),

    /// Multiple fold states found for such iterator name.
    #[error("multiple fold states found for iterable '{0}'")]
    MultipleFoldStates(String),

    /// Errors encountered while shadowing non-scalar values.
    #[error("variable with name '{0}' can't be shadowed, shadowing isn't supported for iterables")]
    IterableShadowing(String),

    /// This error type is produced by a match to notify xor that compared values aren't equal.
    #[error("match is used without corresponding xor")]
    MatchWithoutXorError,

    /// This error type is produced by a mismatch to notify xor that compared values aren't equal.
    #[error("mismatch is used without corresponding xor")]
    MismatchWithoutXorError,

    /// This error type is produced by a mismatch to notify xor that compared values aren't equal.
    #[error("jvalue '{0}' can't be flattened, to be flattened a jvalue should have an array type and consist of zero or one values")]
    FlatteningError(JValue),

    /// Json path is applied to scalar that have inappropriate type.
    #[error(
        "json path can't be applied to scalar '{0}',\
    it could be applied only to streams and variables of array and object types"
    )]
    JsonPathVariableTypeError(JValue),

    /// Errors bubbled from a trace handler.
    #[error("{0}")]
    TraceError(#[from] TraceHandlerError),

    /// Errors occurred while insertion of a value inside stream that doesn't have corresponding generation.
    #[error("stream {0:?} doesn't have generation with number {1}, probably a supplied to the interpreter data is corrupted")]
    StreamDontHaveSuchGeneration(Stream, usize),

    /// Errors occurred when result from data doesn't match to a instruction, f.e. an instruction
    /// could be applied to a stream, but result doesn't contain generation in a source position.
    #[error("ap result {0:?} doesn't match corresponding instruction")]
    ApResultNotCorrespondToInstr(MergerApResult),

    /// Call results should be empty at the end of execution thanks to a execution invariant.
    #[error(
        "after finishing execution of supplied AIR, call results aren't empty: `{0:?}`, probably wrong call_id used"
    )]
    CallResultsNotEmpty(CallResults),
}

impl From<TraceHandlerError> for Rc<ExecutionError> {
    fn from(trace_error: TraceHandlerError) -> Self {
        Rc::new(ExecutionError::TraceError(trace_error))
    }
}

impl ExecutionError {
    pub(crate) fn to_error_code(&self) -> u32 {
        let mut errors = ExecutionErrorDiscriminants::iter();
        let actual_error_type = ExecutionErrorDiscriminants::from(self);

<<<<<<< HEAD
        match self {
            CallServiceResultDeError(..) => 1,
            IncorrectCallTriplet => 2,
            LocalServiceError(..) => 3,
            VariableNotFound(_) => 4,
            MultipleVariablesFound(_) => 5,
            JValueJsonPathError(..) => 6,
            GenerationStreamJsonPathError(..) => 7,
            IncompatibleJValueType(..) => 8,
            IncompatibleAValueType(..) => 9,
            MultipleValuesInJsonPath(_) => 10,
            FoldStateNotFound(_) => 11,
            MultipleFoldStates(_) => 12,
            IterableShadowing(_) => 13,
            MatchWithoutXorError => 14,
            MismatchWithoutXorError => 15,
            FlatteningError(_) => 16,
            JsonPathVariableTypeError(_) => 17,
            StreamJsonPathError(..) => 18,
            StreamDontHaveSuchGeneration(..) => 19,
            ApResultNotCorrespondToInstr(_) => 20,
            CallResultsNotEmpty(_) => 21,
            EmptyStreamJsonPathError(_) => 22,
            TraceError(_) => 23,
        }
=======
        // unwrap is safe here because errors are guaranteed to contain all errors variants
        errors.position(|et| et == actual_error_type).unwrap() as _
>>>>>>> 7762e4a5
    }
}

macro_rules! log_join {
    ($($args:tt)*) => {
        log::info!(target: crate::log_targets::JOIN_BEHAVIOUR, $($args)*)
    }
}

#[rustfmt::skip::macros(log_join)]
impl Joinable for ExecutionError {
    /// Returns true, if supplied error is related to variable not found errors type.
    /// Print log if this is joinable error type.
    fn is_joinable(&self) -> bool {
        use ExecutionError::*;

        match self {
            VariableNotFound(var_name) => {
                log_join!("  waiting for an argument with name '{}'", var_name);
                true
            }
            StreamJsonPathError(stream, json_path, _) => {
                log_join!("  waiting for an argument with path '{}' on stream '{:?}'", json_path, stream);
                true
            }
            EmptyStreamJsonPathError(json_path) => {
                log_join!("  waiting on empty stream for path '{}'", json_path);
                true
            }

            _ => false,
        }
    }
}

impl Catchable for ExecutionError {
    fn is_catchable(&self) -> bool {
        // this kind is related to an invalid data and should treat as a non-catchable error
        !matches!(self, ExecutionError::TraceError(_))
    }
}

impl From<std::convert::Infallible> for ExecutionError {
    fn from(_: std::convert::Infallible) -> Self {
        unreachable!()
    }
}<|MERGE_RESOLUTION|>--- conflicted
+++ resolved
@@ -27,7 +27,6 @@
 use crate::JValue;
 
 use air_interpreter_interface::CallResults;
-use air_interpreter_interface::CallServiceResult;
 use jsonpath_lib::JsonPathError;
 use strum::IntoEnumIterator;
 use strum_macros::EnumDiscriminants;
@@ -146,36 +145,8 @@
         let mut errors = ExecutionErrorDiscriminants::iter();
         let actual_error_type = ExecutionErrorDiscriminants::from(self);
 
-<<<<<<< HEAD
-        match self {
-            CallServiceResultDeError(..) => 1,
-            IncorrectCallTriplet => 2,
-            LocalServiceError(..) => 3,
-            VariableNotFound(_) => 4,
-            MultipleVariablesFound(_) => 5,
-            JValueJsonPathError(..) => 6,
-            GenerationStreamJsonPathError(..) => 7,
-            IncompatibleJValueType(..) => 8,
-            IncompatibleAValueType(..) => 9,
-            MultipleValuesInJsonPath(_) => 10,
-            FoldStateNotFound(_) => 11,
-            MultipleFoldStates(_) => 12,
-            IterableShadowing(_) => 13,
-            MatchWithoutXorError => 14,
-            MismatchWithoutXorError => 15,
-            FlatteningError(_) => 16,
-            JsonPathVariableTypeError(_) => 17,
-            StreamJsonPathError(..) => 18,
-            StreamDontHaveSuchGeneration(..) => 19,
-            ApResultNotCorrespondToInstr(_) => 20,
-            CallResultsNotEmpty(_) => 21,
-            EmptyStreamJsonPathError(_) => 22,
-            TraceError(_) => 23,
-        }
-=======
         // unwrap is safe here because errors are guaranteed to contain all errors variants
         errors.position(|et| et == actual_error_type).unwrap() as _
->>>>>>> 7762e4a5
     }
 }
 
