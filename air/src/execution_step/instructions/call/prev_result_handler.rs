/*
 * Copyright 2020 Fluence Labs Limited
 *
 * Licensed under the Apache License, Version 2.0 (the "License");
 * you may not use this file except in compliance with the License.
 * You may obtain a copy of the License at
 *
 *     http://www.apache.org/licenses/LICENSE-2.0
 *
 * Unless required by applicable law or agreed to in writing, software
 * distributed under the License is distributed on an "AS IS" BASIS,
 * WITHOUT WARRANTIES OR CONDITIONS OF ANY KIND, either express or implied.
 * See the License for the specific language governing permissions and
 * limitations under the License.
 */

use super::*;
use crate::execution_step::execution_context::ResolvedServiceInfo;
use crate::execution_step::instructions::call::call_result_setter::populate_context_from_data;
use crate::execution_step::CatchableError;
use crate::execution_step::RcSecurityTetraplet;
use crate::UncatchableError;

use air_interpreter_data::CallResult;
use air_interpreter_data::CallServiceFailed;
use air_interpreter_data::Sender;
use air_interpreter_interface::CallServiceResult;
use air_parser::ast::CallOutputValue;
use air_trace_handler::merger::MetCallResult;
use air_trace_handler::TraceHandler;

#[derive(Debug, Clone, PartialEq, Eq)]
pub(crate) struct StateDescriptor {
    should_execute: bool,
    prev_state: Option<CallResult>,
}

/// This function looks at the existing call state, validates it,
/// and returns Ok(true) if the call should be executed further.
pub(super) fn handle_prev_state<'i>(
    met_result: MetCallResult,
    tetraplet: &RcSecurityTetraplet,
    argument_hash: Option<&Rc<str>>,
    output: &CallOutputValue<'i>,
    exec_ctx: &mut ExecutionCtx<'i>,
    trace_ctx: &mut TraceHandler,
) -> ExecutionResult<StateDescriptor> {
    use CallResult::*;

    match met_result.result {
        // this call was failed on one of the previous executions,
        // here it's needed to bubble this special error up
        Failed(ref failed_cid) => {
            let ResolvedServiceInfo {
                value: err_value,
                tetraplet: current_tetraplet,
                service_result_aggregate,
            } = exec_ctx
                .cid_state
                .resolve_service_info(failed_cid)
                .map_err(UncatchableError::from)?;

            verifier::verify_call(
                argument_hash.as_ref().unwrap(),
                tetraplet,
                &service_result_aggregate.argument_hash,
                &current_tetraplet,
            )?;

            let call_service_failed: CallServiceFailed =
                serde_json::from_value((*err_value).clone()).map_err(UncatchableError::MalformedCallServiceFailed)?;

            exec_ctx.make_subgraph_incomplete();
            exec_ctx.record_call_cid(&tetraplet.peer_pk, failed_cid);
            trace_ctx.meet_call_end(met_result.result);

            let err_msg = call_service_failed.message;
            Err(CatchableError::LocalServiceError(call_service_failed.ret_code, err_msg).into())
        }
        RequestSentBy(Sender::PeerIdWithCallId { ref peer_id, call_id })
            if peer_id.as_str() == exec_ctx.run_parameters.current_peer_id.as_str() =>
        {
            // call results are identified by call_id that is saved in data
            match exec_ctx.call_results.remove(&call_id) {
                Some(call_result) => {
                    update_state_with_service_result(
                        tetraplet.clone(),
                        argument_hash.expect("Result for joinable error").clone(),
                        output,
                        call_result,
                        exec_ctx,
                        trace_ctx,
                    )?;
                    Ok(StateDescriptor::executed())
                }
                // result hasn't been prepared yet
                None => {
                    exec_ctx.make_subgraph_incomplete();
                    Ok(StateDescriptor::not_ready(met_result.result))
                }
            }
        }
        RequestSentBy(..) => {
            // check whether current node can execute this call
            let is_current_peer = tetraplet.peer_pk.as_str() == exec_ctx.run_parameters.current_peer_id.as_str();
            if is_current_peer {
                return Ok(StateDescriptor::can_execute_now(met_result.result));
            }

            exec_ctx.make_subgraph_incomplete();
            Ok(StateDescriptor::cant_execute_now(met_result.result))
        }
        // this instruction's been already executed
        Executed(value) => {
            use air_interpreter_data::ValueRef;

<<<<<<< HEAD
            let resulted_value = populate_context_from_data(
                value,
                argument_hash.as_ref().unwrap(),
=======
            populate_context_from_data(
                value.clone(),
>>>>>>> 6383a746
                tetraplet.clone(),
                met_result.trace_pos,
                met_result.source,
                output,
                exec_ctx,
            )?;

            match &value {
                ValueRef::Scalar(ref cid) | ValueRef::Stream { ref cid, .. } => {
                    exec_ctx.record_call_cid(&tetraplet.peer_pk, cid);
                }
                ValueRef::Unused(_) => {}
            }

            let call_result = CallResult::Executed(value);
            trace_ctx.meet_call_end(call_result);

            Ok(StateDescriptor::executed())
        }
    }
}

use super::call_result_setter::*;
use crate::execution_step::ServiceResultAggregate;
use crate::JValue;

fn update_state_with_service_result<'i>(
    tetraplet: RcSecurityTetraplet,
    argument_hash: Rc<str>,
    output: &CallOutputValue<'i>,
    service_result: CallServiceResult,
    exec_ctx: &mut ExecutionCtx<'i>,
    trace_ctx: &mut TraceHandler,
) -> ExecutionResult<()> {
    // check that service call succeeded
    let service_result = handle_service_error(
        service_result,
        argument_hash.clone(),
        tetraplet.clone(),
        exec_ctx,
        trace_ctx,
    )?;

    // try to get service result from call service result
    let result = try_to_service_result(service_result, &argument_hash, &tetraplet, exec_ctx, trace_ctx)?;

    let trace_pos = trace_ctx.trace_pos().map_err(UncatchableError::from)?;

    let executed_result = ServiceResultAggregate::new(result, tetraplet.clone(), trace_pos);
    let new_call_result =
        populate_context_from_peer_service_result(executed_result, output, tetraplet, argument_hash, exec_ctx)?;
    trace_ctx.meet_call_end(new_call_result);

    Ok(())
}

fn handle_service_error(
    service_result: CallServiceResult,
    argument_hash: Rc<str>,
    tetraplet: RcSecurityTetraplet,
    exec_ctx: &mut ExecutionCtx<'_>,
    trace_ctx: &mut TraceHandler,
) -> ExecutionResult<CallServiceResult> {
    use air_interpreter_interface::CALL_SERVICE_SUCCESS;
    use CallResult::Failed;

    if service_result.ret_code == CALL_SERVICE_SUCCESS {
        return Ok(service_result);
    }

    let error_message = Rc::new(service_result.result.clone());
    let error = CatchableError::LocalServiceError(service_result.ret_code, error_message.clone());

    let failed_value = CallServiceFailed::new(service_result.ret_code, error_message).to_value();

    let peer_id = tetraplet.peer_pk.clone();
    let service_result_agg_cid =
        exec_ctx
            .cid_state
            .track_service_result(failed_value.into(), tetraplet, argument_hash)?;

    exec_ctx.record_call_cid(&peer_id, &service_result_agg_cid);
    trace_ctx.meet_call_end(Failed(service_result_agg_cid));

    Err(error.into())
}

fn try_to_service_result(
    service_result: CallServiceResult,
    argument_hash: &Rc<str>,
    tetraplet: &RcSecurityTetraplet,
    exec_ctx: &mut ExecutionCtx<'_>,
    trace_ctx: &mut TraceHandler,
) -> ExecutionResult<Rc<JValue>> {
    match serde_json::from_str(&service_result.result) {
        Ok(result) => Ok(Rc::new(result)),
        Err(e) => {
            let error_msg = format!(
                "call_service result '{service_result}' can't be serialized or deserialized with an error: {e}"
            );
            let error_msg = Rc::new(error_msg);

            let failed_value = CallServiceFailed::new(i32::MAX, error_msg.clone()).to_value();

            let service_result_agg_cid = exec_ctx.cid_state.track_service_result(
                failed_value.into(),
                tetraplet.clone(),
                argument_hash.clone(),
            )?;
            let error = CallResult::failed(service_result_agg_cid);

            trace_ctx.meet_call_end(error);

            Err(CatchableError::LocalServiceError(i32::MAX, error_msg).into())
        }
    }
}

impl StateDescriptor {
    pub(crate) fn executed() -> Self {
        Self {
            should_execute: false,
            prev_state: None,
        }
    }

    pub(crate) fn not_ready(prev_state: CallResult) -> Self {
        Self {
            should_execute: false,
            prev_state: Some(prev_state),
        }
    }

    pub(crate) fn can_execute_now(prev_state: CallResult) -> Self {
        Self {
            should_execute: true,
            prev_state: Some(prev_state),
        }
    }

    pub(crate) fn cant_execute_now(prev_state: CallResult) -> Self {
        Self {
            should_execute: false,
            prev_state: Some(prev_state),
        }
    }

    pub(crate) fn no_previous_state() -> Self {
        Self {
            should_execute: true,
            prev_state: None,
        }
    }

    pub(crate) fn should_execute(&self) -> bool {
        self.should_execute
    }

    pub(crate) fn maybe_set_prev_state(self, trace_ctx: &mut TraceHandler) {
        if let Some(call_result) = self.prev_state {
            trace_ctx.meet_call_end(call_result);
        }
    }
}<|MERGE_RESOLUTION|>--- conflicted
+++ resolved
@@ -114,14 +114,9 @@
         Executed(value) => {
             use air_interpreter_data::ValueRef;
 
-<<<<<<< HEAD
-            let resulted_value = populate_context_from_data(
-                value,
-                argument_hash.as_ref().unwrap(),
-=======
             populate_context_from_data(
                 value.clone(),
->>>>>>> 6383a746
+                argument_hash.as_ref().unwrap(),
                 tetraplet.clone(),
                 met_result.trace_pos,
                 met_result.source,
