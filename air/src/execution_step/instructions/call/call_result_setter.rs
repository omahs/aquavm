--- conflicted
+++ resolved
@@ -60,13 +60,8 @@
 
             let value_descriptor =
                 StreamValueDescriptor::new(executed_result, stream.name, Generation::New, stream.position);
-<<<<<<< HEAD
-            exec_ctx.streams.add_stream_value(value_descriptor);
+            exec_ctx.streams.add_stream_value(value_descriptor)?;
             exec_ctx.record_call_cid(&peer_id, &service_result_agg_cid);
-=======
-            exec_ctx.streams.add_stream_value(value_descriptor)?;
-            exec_ctx.record_call_cid(&*peer_id, &service_result_agg_cid);
->>>>>>> 244bed33
             Ok(CallResult::executed_stream_stub(service_result_agg_cid))
         }
         CallOutputValue::None => {
