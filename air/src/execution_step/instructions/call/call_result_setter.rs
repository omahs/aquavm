/*
 * Copyright 2021 Fluence Labs Limited
 *
 * Licensed under the Apache License, Version 2.0 (the "License");
 * you may not use this file except in compliance with the License.
 * You may obtain a copy of the License at
 *
 *     http://www.apache.org/licenses/LICENSE-2.0
 *
 * Unless required by applicable law or agreed to in writing, software
 * distributed under the License is distributed on an "AS IS" BASIS,
 * WITHOUT WARRANTIES OR CONDITIONS OF ANY KIND, either express or implied.
 * See the License for the specific language governing permissions and
 * limitations under the License.
 */

use super::*;
use crate::execution_step::execution_context::*;
use crate::execution_step::Generation;
use crate::execution_step::ServiceResultAggregate;
use crate::execution_step::ValueAggregate;
use crate::UncatchableError;

use air_interpreter_cid::value_to_json_cid;
use air_interpreter_data::CallResult;
use air_interpreter_data::TracePos;
use air_interpreter_data::ValueRef;
use air_parser::ast::CallOutputValue;
use air_trace_handler::merger::ValueSource;
use air_trace_handler::TraceHandler;

pub(crate) fn populate_context_from_peer_service_result<'i>(
    executed_result: ServiceResultAggregate,
    output: &CallOutputValue<'i>,
    tetraplet: RcSecurityTetraplet,
    argument_hash: Rc<str>,
    exec_ctx: &mut ExecutionCtx<'i>,
) -> ExecutionResult<CallResult> {
    match output {
        CallOutputValue::Scalar(scalar) => {
<<<<<<< HEAD
            let peer_id = tetraplet.peer_pk.clone();
            let service_result_agg_cid = exec_ctx
                .cid_state
                .insert_value(executed_result.result.clone(), tetraplet, argument_hash)
                .map_err(UncatchableError::from)?;
=======
            let peer_id: Box<str> = tetraplet.peer_pk.as_str().into();
            let service_result_agg_cid =
                exec_ctx
                    .cid_state
                    .track_service_result(executed_result.result.clone(), tetraplet, argument_hash)?;
>>>>>>> 6fd03850
            let executed_result = ValueAggregate::from_service_result(executed_result, service_result_agg_cid.clone());

            exec_ctx.scalars.set_scalar_value(scalar.name, executed_result)?;
            exec_ctx.record_call_cid(&peer_id, &service_result_agg_cid);
            Ok(CallResult::executed_scalar(service_result_agg_cid))
        }
        CallOutputValue::Stream(stream) => {
<<<<<<< HEAD
            let peer_id = tetraplet.peer_pk.clone();
            let service_result_agg_cid = exec_ctx
                .cid_state
                .insert_value(executed_result.result.clone(), tetraplet, argument_hash)
                .map_err(UncatchableError::from)?;
=======
            let peer_id: Box<str> = tetraplet.peer_pk.as_str().into();
            let service_result_agg_cid =
                exec_ctx
                    .cid_state
                    .track_service_result(executed_result.result.clone(), tetraplet, argument_hash)?;
>>>>>>> 6fd03850

            let executed_result = ValueAggregate::from_service_result(executed_result, service_result_agg_cid.clone());

            let value_descriptor = StreamValueDescriptor::new(
                executed_result,
                stream.name,
                ValueSource::PreviousData,
                Generation::Last,
                stream.position,
            );
            let generation = exec_ctx.streams.add_stream_value(value_descriptor)?;
            exec_ctx.record_call_cid(&peer_id, &service_result_agg_cid);
            Ok(CallResult::executed_stream(service_result_agg_cid, generation))
        }
        CallOutputValue::None => {
            let value_cid = value_to_json_cid(&*executed_result.result)
                .map_err(UncatchableError::from)?
                .into();

            Ok(CallResult::executed_unused(value_cid))
        }
    }
}

pub(crate) fn populate_context_from_data<'i>(
    value: ValueRef,
    argument_hash: &str,
    tetraplet: RcSecurityTetraplet,
    trace_pos: TracePos,
    value_source: ValueSource,
    output: &CallOutputValue<'i>,
    exec_ctx: &mut ExecutionCtx<'i>,
) -> ExecutionResult<ValueRef> {
    match (output, value) {
        (CallOutputValue::Scalar(scalar), ValueRef::Scalar(cid)) => {
            let ResolvedServiceInfo {
                value,
                tetraplet: current_tetraplet,
                service_result_aggregate,
            } = exec_ctx.cid_state.resolve_service_info(&cid)?;

            verifier::verify_call(
                argument_hash,
                &tetraplet,
                &service_result_aggregate.argument_hash,
                &current_tetraplet,
            )?;

            let result = ServiceResultAggregate::new(value, tetraplet, trace_pos);
            let result = ValueAggregate::from_service_result(result, cid.clone());
            exec_ctx.scalars.set_scalar_value(scalar.name, result)?;
            Ok(ValueRef::Scalar(cid))
        }
        (CallOutputValue::Stream(stream), ValueRef::Stream { cid, generation }) => {
            let ResolvedServiceInfo {
                value,
                tetraplet: current_tetraplet,
                service_result_aggregate,
            } = exec_ctx.cid_state.resolve_service_info(&cid)?;

            verifier::verify_call(
                argument_hash,
                &tetraplet,
                &service_result_aggregate.argument_hash,
                &current_tetraplet,
            )?;

            let result = ServiceResultAggregate::new(value, tetraplet, trace_pos);
            let result = ValueAggregate::from_service_result(result, cid.clone());
            let value_descriptor = StreamValueDescriptor::new(
                result,
                stream.name,
                value_source,
                Generation::Nth(generation),
                stream.position,
            );
            let resulted_generation = exec_ctx.streams.add_stream_value(value_descriptor)?;

            let result = ValueRef::Stream {
                cid,
                generation: resulted_generation,
            };
            Ok(result)
        }
        (CallOutputValue::None, value @ ValueRef::Unused(_)) => Ok(value),
        (_, value) => Err(ExecutionError::Uncatchable(
            UncatchableError::CallResultNotCorrespondToInstr(value),
        )),
    }
}

/// Writes an executed state of a particle being sent to remote node.
pub(crate) fn handle_remote_call(peer_pk: String, exec_ctx: &mut ExecutionCtx<'_>, trace_ctx: &mut TraceHandler) {
    exec_ctx.next_peer_pks.push(peer_pk);
    exec_ctx.make_subgraph_incomplete();

    let new_call_result = CallResult::sent_peer_id(exec_ctx.run_parameters.current_peer_id.clone());
    trace_ctx.meet_call_end(new_call_result);
}<|MERGE_RESOLUTION|>--- conflicted
+++ resolved
@@ -38,19 +38,11 @@
 ) -> ExecutionResult<CallResult> {
     match output {
         CallOutputValue::Scalar(scalar) => {
-<<<<<<< HEAD
             let peer_id = tetraplet.peer_pk.clone();
-            let service_result_agg_cid = exec_ctx
-                .cid_state
-                .insert_value(executed_result.result.clone(), tetraplet, argument_hash)
-                .map_err(UncatchableError::from)?;
-=======
-            let peer_id: Box<str> = tetraplet.peer_pk.as_str().into();
             let service_result_agg_cid =
                 exec_ctx
                     .cid_state
                     .track_service_result(executed_result.result.clone(), tetraplet, argument_hash)?;
->>>>>>> 6fd03850
             let executed_result = ValueAggregate::from_service_result(executed_result, service_result_agg_cid.clone());
 
             exec_ctx.scalars.set_scalar_value(scalar.name, executed_result)?;
@@ -58,19 +50,11 @@
             Ok(CallResult::executed_scalar(service_result_agg_cid))
         }
         CallOutputValue::Stream(stream) => {
-<<<<<<< HEAD
             let peer_id = tetraplet.peer_pk.clone();
-            let service_result_agg_cid = exec_ctx
-                .cid_state
-                .insert_value(executed_result.result.clone(), tetraplet, argument_hash)
-                .map_err(UncatchableError::from)?;
-=======
-            let peer_id: Box<str> = tetraplet.peer_pk.as_str().into();
             let service_result_agg_cid =
                 exec_ctx
                     .cid_state
                     .track_service_result(executed_result.result.clone(), tetraplet, argument_hash)?;
->>>>>>> 6fd03850
 
             let executed_result = ValueAggregate::from_service_result(executed_result, service_result_agg_cid.clone());
 
