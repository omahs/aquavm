/*
 * Copyright 2021 Fluence Labs Limited
 *
 * Licensed under the Apache License, Version 2.0 (the "License");
 * you may not use this file except in compliance with the License.
 * You may obtain a copy of the License at
 *
 *     http://www.apache.org/licenses/LICENSE-2.0
 *
 * Unless required by applicable law or agreed to in writing, software
 * distributed under the License is distributed on an "AS IS" BASIS,
 * WITHOUT WARRANTIES OR CONDITIONS OF ANY KIND, either express or implied.
 * See the License for the specific language governing permissions and
 * limitations under the License.
 */

use super::Stream;
use crate::execution_step::Generation;
use crate::execution_step::STREAM_MAX_SIZE;
use crate::CanonStreamMapError;
use crate::StreamMapError;
use crate::StreamMapKeyError;
use crate::ToErrorCode;

use air_interpreter_cid::CidCalculationError;
use air_interpreter_data::ValueRef;
use air_trace_handler::GenerationCompactificationError;
use air_trace_handler::IntConversionError;
use air_trace_handler::TraceHandlerError;

use strum::IntoEnumIterator;
use strum_macros::EnumDiscriminants;
use strum_macros::EnumIter;
use thiserror::Error as ThisError;

/// Uncatchable errors arisen during AIR script execution. Uncatchable here means that these errors
/// couldn't be handled by a xor instruction and their error_code couldn't be used in a match
/// instruction. They are similar to JVM runtime errors and some of them could be caught only
/// while execution of AIR script, others (FoldStateNotFound and MultipleVariablesFound) are
/// checked additionally on the validation step, and presence here for convenience.
#[derive(ThisError, EnumDiscriminants, Debug)]
#[strum_discriminants(derive(EnumIter))]
pub enum UncatchableError {
    /// Errors bubbled from a trace handler.
    #[error("on instruction '{instruction}' trace handler encountered an error: {trace_error}")]
    TraceError {
        trace_error: TraceHandlerError,
        instruction: String,
    },

    /// These errors are related to internal bug in the interpreter when result trace is corrupted.
    #[error(transparent)]
    GenerationCompactificationError(#[from] GenerationCompactificationError),

    /// Integer casts, e.g. usize(=u64) to u32, might trigger such errors.
    #[error(transparent)]
    IntConversionError(#[from] IntConversionError),

    /// Fold state wasn't found for such iterator name.
    #[error("fold state not found for this iterable '{0}'")]
    FoldStateNotFound(String),

    /// Errors encountered while shadowing non-scalar values.
    #[error("variable with name '{0}' can't be shadowed, shadowing isn't supported for iterables")]
    IterableShadowing(String),

    /// Multiple fold states found for such iterator name.
    #[error("multiple iterable values found for iterable name '{0}'")]
    MultipleIterableValues(String),

    /// Errors occurred when result from data doesn't match to a call instruction, f.e. a call
    /// could be applied to a stream, but result doesn't contain generation in a source position.
    #[error("call result value {0:?} doesn't match with corresponding instruction")]
    CallResultNotCorrespondToInstr(ValueRef),

    /// Variable shadowing is not allowed, usually it's thrown when a AIR tries to assign value
    /// for a variable not in a fold block or in a global scope but not right after new.
    #[error("trying to shadow variable '{0}', but shadowing is allowed only inside fold blocks")]
    ShadowingIsNotAllowed(String),

    /// This error occurred when new tries to pop up a variable at the end, but scalar state doesn't
    /// contain an appropriate variable. It should be considered as an internal error and shouldn't
    /// be caught by a xor instruction.
    #[error("new end block tries to pop up a variable '{scalar_name}' that wasn't defined at depth {depth}")]
    ScalarsStateCorrupted { scalar_name: String, depth: usize },

    #[error("failed to calculate value's CID")]
    CidError(#[from] CidCalculationError),

    /// We consider now that every CID should present in the data;
    /// and not having any CID is considered a non-catching error.
    #[error("{0} for CID {1:?} not found")]
    ValueForCidNotFound(&'static str, String),

    /// Errors occurred while insertion of a value inside stream that doesn't have corresponding generation.
    #[error(
        "stream doesn't have generation with number {generation}, supplied to the interpreter data is corrupted,\n\
             stream is {stream:?}"
    )]
    StreamDontHaveSuchGeneration { stream: Stream, generation: Generation },

    #[error("failed to deserialize to CallServiceFailed: {0}")]
    MalformedCallServiceFailed(serde_json::Error),

<<<<<<< HEAD
    /// Argument hash or tetraplet mismatch in a call/canon merged from current_data with an evaluated value
    #[error("{param} doesn't match expected parameters: expected {expected_value}, got {stored_value} ")]
    InstructionParametersMismatch {
        param: &'static str,
        expected_value: String,
        stored_value: String,
    },

    #[error("failed to sign data: {0}")]
    SigningError(#[from] fluence_keypair::error::SigningError),
=======
    /// Stream size estimate goes over a hardcoded limit.
    #[error("stream size goes over the allowed limit of {STREAM_MAX_SIZE}")]
    StreamSizeLimitExceeded,

    /// CanonStreamMapKey related errors.
    #[error(transparent)]
    StreamMapKeyError(#[from] StreamMapKeyError),

    /// Stream map related errors.
    #[error(transparent)]
    StreamMapError(#[from] StreamMapError),

    /// CanonStreamMap related errors.
    #[error(transparent)]
    CanonStreamMapError(#[from] CanonStreamMapError),
>>>>>>> 244bed33
}

impl ToErrorCode for UncatchableError {
    fn to_error_code(&self) -> i64 {
        use crate::utils::UNCATCHABLE_ERRORS_START_ID;
        crate::generate_to_error_code!(self, UncatchableError, UNCATCHABLE_ERRORS_START_ID)
    }
}<|MERGE_RESOLUTION|>--- conflicted
+++ resolved
@@ -102,18 +102,6 @@
     #[error("failed to deserialize to CallServiceFailed: {0}")]
     MalformedCallServiceFailed(serde_json::Error),
 
-<<<<<<< HEAD
-    /// Argument hash or tetraplet mismatch in a call/canon merged from current_data with an evaluated value
-    #[error("{param} doesn't match expected parameters: expected {expected_value}, got {stored_value} ")]
-    InstructionParametersMismatch {
-        param: &'static str,
-        expected_value: String,
-        stored_value: String,
-    },
-
-    #[error("failed to sign data: {0}")]
-    SigningError(#[from] fluence_keypair::error::SigningError),
-=======
     /// Stream size estimate goes over a hardcoded limit.
     #[error("stream size goes over the allowed limit of {STREAM_MAX_SIZE}")]
     StreamSizeLimitExceeded,
@@ -129,7 +117,17 @@
     /// CanonStreamMap related errors.
     #[error(transparent)]
     CanonStreamMapError(#[from] CanonStreamMapError),
->>>>>>> 244bed33
+
+    /// Argument hash or tetraplet mismatch in a call/canon merged from current_data with an evaluated value.
+    #[error("{param} doesn't match expected parameters: expected {expected_value}, got {stored_value} ")]
+    InstructionParametersMismatch {
+        param: &'static str,
+        expected_value: String,
+        stored_value: String,
+    },
+
+    #[error("failed to sign data: {0}")]
+    SigningError(#[from] fluence_keypair::error::SigningError),
 }
 
 impl ToErrorCode for UncatchableError {
