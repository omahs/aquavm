/*
 * Copyright 2023 Fluence Labs Limited
 *
 * Licensed under the Apache License, Version 2.0 (the "License");
 * you may not use this file except in compliance with the License.
 * You may obtain a copy of the License at
 *
 *     http://www.apache.org/licenses/LICENSE-2.0
 *
 * Unless required by applicable law or agreed to in writing, software
 * distributed under the License is distributed on an "AS IS" BASIS,
 * WITHOUT WARRANTIES OR CONDITIONS OF ANY KIND, either express or implied.
 * See the License for the specific language governing permissions and
 * limitations under the License.
 */

use air::interpreter_data::ExecutedState;
use air::ExecutionCidState;
use air::UncatchableError::*;
use air_interpreter_cid::CID;
use air_interpreter_data::ValueRef;
use air_test_framework::AirScriptExecutor;
use air_test_utils::prelude::*;

#[test]
fn fold_state_not_found() {
    let vm_peer_id_1 = "vm_peer_id_1";
    let arg = json!([1, 2,]);
    let mut peer_vm_1 = create_avm(set_variable_call_service(arg), vm_peer_id_1);

    let script = format!(
        r#"
         (seq
             (seq
                 (call "vm_peer_id_1" ("" "") [] some)
                 (fold some i
                     (next i)
                 )
             )
             (next i)
         )
     "#
    );

    let result = peer_vm_1.call(script, "", "", <_>::default()).unwrap();
    let expected_error = FoldStateNotFound(String::from("i"));
    assert!(check_error(&result, expected_error));
}

#[test]
fn iterable_shadowing() {
    let vm_peer_id_1 = "vm_peer_id_1";
    let arg = json!([1, 2,]);
    let mut peer_vm_1 = create_avm(set_variable_call_service(arg), vm_peer_id_1);

    let script = format!(
        r#"
         (seq
             (call "vm_peer_id_1" ("" "") [] some)
             (fold some i
                 (call "vm_peer_id_1" ("" "") [] i)
             )
         )
     "#
    );

    let result = peer_vm_1.call(script, "", "", <_>::default()).unwrap();
    let expected_error = IterableShadowing(String::from("i"));
    assert!(check_error(&result, expected_error));
}

#[test]
fn call_result_not_correspond_to_instr() {
    let vm_peer_id_1 = "vm_peer_id_1";
    let arg = json!([1, 2,]);
    let mut peer_vm_1 = create_avm(set_variable_call_service(arg.clone()), vm_peer_id_1);

    let script = format!(
        r#"
         (call "vm_peer_id_1" ("" "") [] $some)
         "#
    );

    let scalar_value = 42;
    let wrong_trace = vec![scalar!(scalar_value)];
    let data = raw_data_from_trace(wrong_trace, <_>::default());

    let result = peer_vm_1.call(script, "", data, <_>::default()).unwrap();
    let value_ref = ValueRef::Scalar(CID::new("bagaaierax2kxw256denmh2rmtot4cnuvz7wrf6e2l7jnxhtv3qb6xvqj2vhq").into());
    let expected_error = CallResultNotCorrespondToInstr(value_ref);
    assert!(check_error(&result, expected_error), "{:?}", result);
}

#[test]
fn shadowing_is_not_allowed() {
    let vm_peer_id_1 = "vm_peer_id_1";
    let mut peer_vm_1 = create_avm(unit_call_service(), vm_peer_id_1);
    let var_name = String::from("some");
    let script = format!(
        r#"
     (seq
         (ap 42 {var_name})
         (ap 42 {var_name})
     )
     "#
    );

    let result = peer_vm_1.call(script, "", "", <_>::default()).unwrap();
    let expected_error = ShadowingIsNotAllowed(var_name);
    assert!(check_error(&result, expected_error));
}

#[test]
fn value_for_cid_not_found() {
    let vm_peer_id_1 = "vm_peer_id_1";
    let arg = json!([1, 2,]);
    let mut peer_vm_1 = create_avm(set_variable_call_service(arg), vm_peer_id_1);

    let script = format!(
        r#"
         (call "vm_peer_id_1" ("" "") [] some)
     "#
    );

    let wrong_trace = vec![scalar!(42)];
    let data = raw_data_from_trace(wrong_trace, <_>::default());
    let result = peer_vm_1.call(script, "", data, <_>::default()).unwrap();

    let missing_cid = String::from("bagaaierax2kxw256denmh2rmtot4cnuvz7wrf6e2l7jnxhtv3qb6xvqj2vhq");
    let expected_error = ValueForCidNotFound("service result aggregate", missing_cid);
    assert!(check_error(&result, expected_error));
}

#[test]
fn malformed_call_service_failed() {
    let peer_id = "init_peer_id";
    let mut cid_state = ExecutionCidState::new();

    // Craft an artificial incorrect error result
    let value = json!("error");
    let value_cid = cid_state.value_tracker.track_value(value.clone()).unwrap();
    let tetraplet = SecurityTetraplet::literal_tetraplet(peer_id);
    let tetraplet_cid = cid_state.tetraplet_tracker.track_value(tetraplet).unwrap();
    let service_result_agg = ServiceResultCidAggregate {
        value_cid,
        argument_hash: "bagaaieraj5j43immfovaya2uxnpzupwl4xwrfk2nryi3vbz4f4irmeqcxfcq".into(),
        tetraplet_cid,
    };
    let service_result_agg_cid = cid_state
        .service_result_agg_tracker
        .track_value(service_result_agg)
        .unwrap();

    let trace = ExecutionTrace::from(vec![ExecutedState::Call(CallResult::Failed(service_result_agg_cid))]);
    let data = raw_data_from_trace(trace, cid_state);

    let mut vm = create_avm(unit_call_service(), peer_id);
    let air = format!(r#"(call "{peer_id}" ("" "") [] var)"#);
    let result = vm.call(&air, vec![], data, TestRunParameters::default()).unwrap();
    let expected_serde_error = serde_json::from_value::<CallServiceFailed>(value).unwrap_err();
    let expected_error = MalformedCallServiceFailed(expected_serde_error);
<<<<<<< HEAD
    assert_error_eq!(&result, expected_error);
=======
    assert!(check_error(&result, expected_error));
}

#[test]
fn recursive_stream_size_limit() {
    let vm_peer_id_1 = "vm_peer_id_1";

    let script = format!(
        r#"
        (seq
            (ap 42 $stream)
            (fold $stream i
                (seq
                    (ap i $stream)
                    (next i)
                )
            )
        )"#
    );

    let executor = AirScriptExecutor::from_annotated(TestRunParameters::from_init_peer_id(vm_peer_id_1), &script)
        .expect("invalid test AIR script");
    let result = executor.execute_all(vm_peer_id_1).unwrap();
    let result = result.last().unwrap();

    let expected_error = StreamSizeLimitExceeded;
    assert!(check_error(&result, expected_error));
>>>>>>> 244bed33
}<|MERGE_RESOLUTION|>--- conflicted
+++ resolved
@@ -159,10 +159,7 @@
     let result = vm.call(&air, vec![], data, TestRunParameters::default()).unwrap();
     let expected_serde_error = serde_json::from_value::<CallServiceFailed>(value).unwrap_err();
     let expected_error = MalformedCallServiceFailed(expected_serde_error);
-<<<<<<< HEAD
     assert_error_eq!(&result, expected_error);
-=======
-    assert!(check_error(&result, expected_error));
 }
 
 #[test]
@@ -189,5 +186,4 @@
 
     let expected_error = StreamSizeLimitExceeded;
     assert!(check_error(&result, expected_error));
->>>>>>> 244bed33
 }