--- conflicted
+++ resolved
@@ -101,11 +101,7 @@
     ];
     let setter_3_malicious_data = raw_data_from_trace(setter_3_malicious_trace);
     let init_result_5 = call_vm!(init, "", &script, init_result_3.data.clone(), setter_3_malicious_data);
-<<<<<<< HEAD
-    assert_eq!(init_result_5.ret_code, 1023);
-=======
     assert_eq!(init_result_5.ret_code, 1018);
->>>>>>> 7762e4a5
 
     let actual_trace = trace_from_result(&init_result_5);
     let expected_trace = trace_from_result(&init_result_3);
