--- conflicted
+++ resolved
@@ -64,11 +64,7 @@
       - run: cargo build
 
       - name: Run cargo nextest
-<<<<<<< HEAD
-        # It should have "--all-features", but it is temporarly disabled because of the signature-related features
-=======
         # It should have "--all-features", but it is temporarly disabled because of the signature-related feature flags
->>>>>>> 5cbe79d6
         run: cargo llvm-cov nextest --features test_with_native_code --release --profile ci --lcov --output-path lcov.info
 
       - name: Coveralls upload
