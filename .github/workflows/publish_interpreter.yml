--- conflicted
+++ resolved
@@ -66,11 +66,7 @@
           # JQ version regex pattern
           PAT="\\\\d+.\\\\d+.\\\\d+"
 
-<<<<<<< HEAD
-          INTERPRETER_CARGO_TOML="interpreter/Cargo.toml"
-=======
           INTERPRETER_CARGO_TOML="air-interpreter/Cargo.toml"
->>>>>>> 792763c7
           CARGO_TOML="crates/air-interpreter-wasm/Cargo.toml"
           PACKAGE_JSON="avm/client/package.json"
 
