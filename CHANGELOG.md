--- conflicted
+++ resolved
@@ -1,8 +1,3 @@
-<<<<<<< HEAD
-## Version 0.11.0 (2021-07-10)
-
-- introduced a new CRDT-like data format, refactor merging scheme, that becomes lazy ([PR 74](https://github.com/fluencelabs/aquavm/pull/74))
-=======
 ## Version 0.14.0 (2021-08-24)
 
 [PR 74](https://github.com/fluencelabs/aquavm/pull/74):
@@ -13,7 +8,6 @@
 - refactor the internal value mechanism
 - introduced a new instruction `(ap` responsible for applying json path to scalars and save results as a new scalar or add it to a stream. In the second case it'll produce a new state in a data. 
 - introduced a new string literal `[]` represents empty array
->>>>>>> 3c86d365
 
 ## Version 0.10.8 (2021-07-06)
 
