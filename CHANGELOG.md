--- conflicted
+++ resolved
@@ -1,5 +1,7 @@
-<<<<<<< HEAD
-=======
+## Version 0.11.0 (2021-07-10)
+
+- introduced a new CRDT-like data format, refactor merging scheme, that becomes lazy ([PR 74](https://github.com/fluencelabs/aquavm/pull/74))
+
 ## Version 0.10.8 (2021-07-06)
 
 - improve the error message of the invalid executed state error ([PR 121](https://github.com/fluencelabs/aquavm/pull/121))
@@ -8,7 +10,6 @@
 
 - add support of a particle file vault ([PR 120](https://github.com/fluencelabs/aquavm/pull/120))
 
->>>>>>> 680d6236
 ## Version 0.10.6 (2021-06-10)
 
 - fixed the error message for incorrect json path in `%last_error%` ([PR 119](https://github.com/fluencelabs/aquavm/pull/119))
