--- conflicted
+++ resolved
@@ -13,11 +13,6 @@
 [dependencies]
 cid = { version = "0.10.1", default-features = false, features = ["std"] }
 multihash = { version = "0.18.1", default-features = false, features = ["multihash-impl", "std", "sha2"] }
-<<<<<<< HEAD
-serde = { version = "1.0.159", features = ["derive"] }
-serde_json = "1.0.95"
-sha2 = "0.10.7"
-=======
 serde = { version = "1.0.164", features = ["derive"] }
 serde_json = "1.0.95"
->>>>>>> c530c93f
+sha2 = "0.10.7"