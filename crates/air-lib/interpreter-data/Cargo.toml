[package]
name = "air-interpreter-data"
description = "Data format of the AIR interpreter"
version = "0.8.1"
authors = ["Fluence Labs"]
edition = "2018"
license = "Apache-2.0"
repository = "https://github.com/fluencelabs/aquavm"
documentation = "https://docs.rs/air-interpreter-data"
keywords = ["fluence", "air", "webassembly", "programming-language"]
categories = ["wasm"]

[lib]
name = "air_interpreter_data"
path = "src/lib.rs"

[dependencies]
air-utils = { version = "0.1.1", path = "../utils" }
aquavm-air-parser = { version = "0.8.0", path = "../air-parser" }
air-interpreter-cid = { version = "0.3.0", path = "../interpreter-cid" }
air-interpreter-signatures = { version = "0.1.1", path = "../interpreter-signatures" }
polyplets = { version = "0.3.2", path = "../polyplets" }

<<<<<<< HEAD
fluence-keypair = "0.10.1"
serde = {version = "1.0.159", features = ["derive", "rc"]}
=======
serde = {version = "1.0.164", features = ["derive", "rc"]}
>>>>>>> c530c93f
serde_json = "1.0.95"
semver = { version = "1.0.17", features = ["serde"] }
once_cell = "1.17.1"
tracing = "0.1.37"
newtype_derive = "0.1.6"
num-traits = "0.2.15"
thiserror = "1.0.40"<|MERGE_RESOLUTION|>--- conflicted
+++ resolved
@@ -21,12 +21,8 @@
 air-interpreter-signatures = { version = "0.1.1", path = "../interpreter-signatures" }
 polyplets = { version = "0.3.2", path = "../polyplets" }
 
-<<<<<<< HEAD
 fluence-keypair = "0.10.1"
-serde = {version = "1.0.159", features = ["derive", "rc"]}
-=======
 serde = {version = "1.0.164", features = ["derive", "rc"]}
->>>>>>> c530c93f
 serde_json = "1.0.95"
 semver = { version = "1.0.17", features = ["serde"] }
 once_cell = "1.17.1"
