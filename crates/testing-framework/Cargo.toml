[package]
name = "air-testing-framework"
version = "0.4.0"
description = "AquaVM testing framework"
authors = ["Fluence Labs"]
edition = "2018"
license = "Apache-2.0"
repository = "https://github.com/fluencelabs/aquavm/tree/master/crates/test-framework"
documentation = "https://docs.rs/air-testing-framework"
keywords = ["fluence", "air", "test"]

[lib]
name = "air_test_framework"
path = "src/lib.rs"

[dependencies]
<<<<<<< HEAD
air-test-utils = { version = "0.7.0", path = "../air-lib/test-utils" }
aquavm-air-parser = { version = "0.7.5", path = "../air-lib/air-parser" }
fluence-keypair = "0.10.1"
=======
air-test-utils = { version = "0.7.1", path = "../air-lib/test-utils" }
aquavm-air-parser = { version = "0.8.0", path = "../air-lib/air-parser" }
>>>>>>> c530c93f

itertools = "0.10.5"
strum = { version="0.24.1", features=["derive"] }
nom = "7.1.3"
nom_locate = "4.1.0"
serde_json = "1.0.95"
regex = "1.8.4"

[dev-dependencies]
maplit = "1.0.2"
pretty_assertions = "1.3.0"<|MERGE_RESOLUTION|>--- conflicted
+++ resolved
@@ -14,14 +14,8 @@
 path = "src/lib.rs"
 
 [dependencies]
-<<<<<<< HEAD
-air-test-utils = { version = "0.7.0", path = "../air-lib/test-utils" }
-aquavm-air-parser = { version = "0.7.5", path = "../air-lib/air-parser" }
-fluence-keypair = "0.10.1"
-=======
 air-test-utils = { version = "0.7.1", path = "../air-lib/test-utils" }
 aquavm-air-parser = { version = "0.8.0", path = "../air-lib/air-parser" }
->>>>>>> c530c93f
 
 itertools = "0.10.5"
 strum = { version="0.24.1", features=["derive"] }
@@ -29,6 +23,7 @@
 nom_locate = "4.1.0"
 serde_json = "1.0.95"
 regex = "1.8.4"
+air-interpreter-signatures = { version = "0.1.1", path = "../air-lib/interpreter-signatures" }
 
 [dev-dependencies]
 maplit = "1.0.2"
