--- conflicted
+++ resolved
@@ -94,13 +94,6 @@
     <l:Literal> => CallInstrValue::Literal(l),
     <a:Alphanumeric> => CallInstrValue::Variable(Variable::Scalar(a)),
     <s:Stream> => CallInstrValue::Variable(Variable::Stream(s)),
-<<<<<<< HEAD
-    <l: @L> <v:JsonPath> <r: @R> => {
-        let should_flatten = v.2;
-        // Due the json path constraints json path should be flattened in a call triplet.
-        if !should_flatten {
-            let token = Token::VariableWithJsonPath(v.0.clone(), v.1, v.2);
-=======
     <l: @L> <j:JsonPath> <r: @R> => {
         let variable = j.0;
         let path = j.1;
@@ -108,10 +101,9 @@
         // Due the json path constraints json path should be flattened in a call triplet.
         if !should_flatten {
             let token = Token::VariableWithJsonPath(variable.clone(), path, should_flatten);
->>>>>>> 792763c7
             errors.push(make_flattened_error(l, token, r));
         }
-        CallInstrValue::JsonPath { variable: v.0, path: v.1, should_flatten }
+        CallInstrValue::JsonPath { variable, path, should_flatten }
     },
     InitPeerId => CallInstrValue::InitPeerId,
 }
@@ -136,10 +128,7 @@
 }
 
 Matchable: MatchableValue<'input> = {
-<<<<<<< HEAD
-=======
     InitPeerId => MatchableValue::InitPeerId,
->>>>>>> 792763c7
     <v:Alphanumeric> => MatchableValue::Variable(Variable::Scalar(v)),
     <v:Stream> => MatchableValue::Variable(Variable::Stream(v)),
     <s:Literal> => MatchableValue::Literal(s),
