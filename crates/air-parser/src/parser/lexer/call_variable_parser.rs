--- conflicted
+++ resolved
@@ -167,11 +167,7 @@
     }
 
     fn try_parse_as_variable(&mut self) -> LexerResult<()> {
-<<<<<<< HEAD
-        if self.try_parser_as_stream_start()? || self.try_parse_as_json_path_start()? {
-=======
         if self.try_parse_as_stream_start()? || self.try_parse_as_json_path_start()? {
->>>>>>> 792763c7
             return Ok(());
         } else if self.is_json_path_started() {
             self.try_parse_as_json_path()?;
@@ -182,11 +178,7 @@
         Ok(())
     }
 
-<<<<<<< HEAD
-    fn try_parser_as_stream_start(&mut self) -> LexerResult<bool> {
-=======
     fn try_parse_as_stream_start(&mut self) -> LexerResult<bool> {
->>>>>>> 792763c7
         if self.current_pos() == 0 && self.current_char() == STREAM_START_TAG {
             if self.string_to_parse.len() == 1 {
                 let error_pos = self.pos_in_string_to_parse();
@@ -332,10 +324,7 @@
 
 fn to_variable_and_path(str: &str, pos: usize, should_flatten: bool) -> (&str, &str) {
     let json_path = if should_flatten {
-<<<<<<< HEAD
-=======
         // -1 to not include the flattening symbol ! to the resulted json path
->>>>>>> 792763c7
         &str[pos + 1..str.len() - 1]
     } else {
         &str[pos + 1..]
