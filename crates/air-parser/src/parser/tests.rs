/*
 * Copyright 2020 Fluence Labs Limited
 *
 * Licensed under the Apache License, Version 2.0 (the "License");
 * you may not use this file except in compliance with the License.
 * You may obtain a copy of the License at
 *
 *     http://www.apache.org/licenses/LICENSE-2.0
 *
 * Unless required by applicable law or agreed to in writing, software
 * distributed under the License is distributed on an "AS IS" BASIS,
 * WITHOUT WARRANTIES OR CONDITIONS OF ANY KIND, either express or implied.
 * See the License for the specific language governing permissions and
 * limitations under the License.
 */

use crate::ast;
use crate::parser::AIRParser;
use crate::parser::ParserError;
use ast::Call;
use ast::CallInstrArgValue;
use ast::CallInstrValue;
use ast::Instruction;
use ast::Variable::Scalar;
use ast::Variable::Stream;

use fstrings::f;
use lalrpop_util::ParseError;
use std::rc::Rc;

thread_local!(static TEST_PARSER: AIRParser = AIRParser::new());

fn parse(source_code: &str) -> Instruction {
    *TEST_PARSER.with(|parser| {
        let mut errors = Vec::new();
        let lexer = crate::parser::AIRLexer::new(source_code);
        let mut validator = crate::parser::VariableValidator::new();
        parser
            .parse(source_code, &mut errors, &mut validator, lexer)
            .expect("parsing should be successful")
    })
}

#[test]
fn parse_seq() {
    use ast::CallOutputValue::*;
    use ast::FunctionPart::*;
    use ast::PeerPart::*;

    let source_code = r#"
        (seq
            (call peerid function [] output)
            (call "id" "f" ["hello" name])
        )
        "#;
    let instruction = parse(source_code);
    let expected = seq(
        Instruction::Call(Call {
            peer_part: PeerPk(CallInstrValue::Variable(Scalar("peerid"))),
            function_part: FuncName(CallInstrValue::Variable(Scalar("function"))),
            args: Rc::new(vec![]),
            output: Variable(Scalar("output")),
        }),
        Instruction::Call(Call {
            peer_part: PeerPk(CallInstrValue::Literal("id")),
            function_part: FuncName(CallInstrValue::Literal("f")),
            args: Rc::new(vec![
                CallInstrArgValue::Literal("hello"),
                CallInstrArgValue::Variable(Scalar("name")),
            ]),
            output: None,
        }),
    );
    assert_eq!(instruction, expected);
}

#[test]
fn parse_seq_seq() {
    use ast::CallOutputValue::*;
    use ast::FunctionPart::*;
    use ast::PeerPart::*;

    let source_code = r#"
        (seq
            (seq
                (call peerid function [])
                (call (peerid serviceA) ("serviceB" function) [])
            )
            (call "id" "f" ["hello" name] $output)
        )
        "#;
    let instruction = parse(source_code);
    let expected = seq(
        seq(
            Instruction::Call(Call {
                peer_part: PeerPk(CallInstrValue::Variable(Scalar("peerid"))),
                function_part: FuncName(CallInstrValue::Variable(Scalar("function"))),
                args: Rc::new(vec![]),
                output: None,
            }),
            Instruction::Call(Call {
                peer_part: PeerPkWithServiceId(
                    CallInstrValue::Variable(Scalar("peerid")),
                    CallInstrValue::Variable(Scalar("serviceA")),
                ),
                function_part: ServiceIdWithFuncName(
                    CallInstrValue::Literal("serviceB"),
                    CallInstrValue::Variable(Scalar("function")),
                ),
                args: Rc::new(vec![]),
                output: None,
            }),
        ),
        Instruction::Call(Call {
            peer_part: PeerPk(CallInstrValue::Literal("id")),
            function_part: FuncName(CallInstrValue::Literal("f")),
            args: Rc::new(vec![
                CallInstrArgValue::Literal("hello"),
                CallInstrArgValue::Variable(Scalar("name")),
            ]),
            output: Variable(Stream("$output")),
        }),
    );
    assert_eq!(instruction, expected);
}

#[test]
fn parse_json_path() {
    use ast::CallOutputValue::*;
    use ast::FunctionPart::*;
    use ast::PeerPart::*;

    let source_code = r#"
        (call id.$.a! "f" ["hello" name] $void)
        "#;
    let instruction = parse(source_code);
    let expected = Instruction::Call(Call {
        peer_part: PeerPk(CallInstrValue::JsonPath {
            variable: Scalar("id"),
            path: "$.a",
            should_flatten: true,
        }),
        function_part: FuncName(CallInstrValue::Literal("f")),
        args: Rc::new(vec![
            CallInstrArgValue::Literal("hello"),
            CallInstrArgValue::Variable(Scalar("name")),
        ]),
        output: Variable(Stream("$void")),
    });
    assert_eq!(instruction, expected);
}

#[test]
fn parse_undefined_variable() {
    let source_code = r#"
        (call id.$.a "f" ["hello" name] $void)
        "#;

    let lexer = crate::AIRLexer::new(source_code);

    let parser = crate::AIRParser::new();
    let mut errors = Vec::new();
    let mut validator = super::VariableValidator::new();
    parser
        .parse(source_code, &mut errors, &mut validator, lexer)
        .expect("parser shoudn't fail");

    let errors = validator.finalize();

    assert_eq!(errors.len(), 2);
    for i in 0..2 {
        let error = &errors[i].error;
        let parser_error = match error {
            ParseError::User { error } => error,
            _ => panic!("unexpected error type"),
        };

        assert!(matches!(parser_error, ParserError::UndefinedVariable(..)));
    }
}

#[test]
fn parse_undefined_iterable() {
    let source_code = r#"
        (seq
            (call "" ("" "") [] iterable)
            (fold iterable i
                (seq
                    (call "" ("" "") ["hello" ""] $void)
                    (next j)
                )
            )
        )
        "#;

    let lexer = crate::AIRLexer::new(source_code);

    let parser = crate::AIRParser::new();
    let mut errors = Vec::new();
    let mut validator = super::VariableValidator::new();
    parser
        .parse(source_code, &mut errors, &mut validator, lexer)
        .expect("parser shoudn't fail");

    let errors = validator.finalize();

    assert_eq!(errors.len(), 1);

    let error = &errors[0].error;
    let parser_error = match error {
        ParseError::User { error } => error,
        _ => panic!("unexpected error type"),
    };

    assert!(matches!(parser_error, ParserError::UndefinedIterable(..)));
}

#[test]
fn parse_json_path_complex() {
    use ast::CallOutputValue::*;
    use ast::FunctionPart::*;
    use ast::PeerPart::*;

    let source_code = r#"
        (seq
            (call m.$.[1]! "f" [] void)
            (call m.$.abc["c"].cde[a][0].cde["bcd"]! "f" [] void)
        )
        "#;
    let instruction = parse(source_code);
    let expected = seq(
        Instruction::Call(Call {
            peer_part: PeerPk(CallInstrValue::JsonPath {
                variable: Scalar("m"),
                path: "$.[1]",
                should_flatten: true,
            }),
            function_part: FuncName(CallInstrValue::Literal("f")),
            args: Rc::new(vec![]),
            output: Variable(Scalar("void")),
        }),
        Instruction::Call(Call {
            peer_part: PeerPk(CallInstrValue::JsonPath {
                variable: Scalar("m"),
                path: r#"$.abc["c"].cde[a][0].cde["bcd"]"#,
                should_flatten: true,
            }),
            function_part: FuncName(CallInstrValue::Literal("f")),
            args: Rc::new(vec![]),
            output: Variable(Scalar("void")),
        }),
    );
    assert_eq!(instruction, expected);
}

#[test]
fn json_path_square_braces() {
    use ast::CallOutputValue::*;
    use ast::FunctionPart::*;
    use ast::PeerPart::*;

    let source_code = r#"
        (call u.$["peer_id"]! ("return" "") [u.$["peer_id"].cde[0]["abc"].abc u.$["name"]] $void)
        "#;
    let instruction = parse(source_code);
    let expected = Instruction::Call(Call {
        peer_part: PeerPk(CallInstrValue::JsonPath {
            variable: Scalar("u"),
            path: r#"$["peer_id"]"#,
            should_flatten: true,
        }),
        function_part: ServiceIdWithFuncName(
            CallInstrValue::Literal("return"),
            CallInstrValue::Literal(""),
        ),
        args: Rc::new(vec![
            CallInstrArgValue::JsonPath {
                variable: Scalar("u"),
                path: r#"$["peer_id"].cde[0]["abc"].abc"#,
                should_flatten: false,
            },
            CallInstrArgValue::JsonPath {
                variable: Scalar("u"),
                path: r#"$["name"]"#,
                should_flatten: false,
            },
        ]),
        output: Variable(Stream("$void")),
    });

    assert_eq!(instruction, expected);
}

#[test]
fn parse_null() {
    let source_code = r#"
        (seq
            (null)
            
            ( null     )
        )
        "#;
    let instruction = parse(source_code);
    let expected = Instruction::Seq(ast::Seq(Box::new(null()), Box::new(null())));
    assert_eq!(instruction, expected)
}

fn source_seq_with(name: &'static str) -> String {
    f!(r#"
        (seq
            ({name}
                (seq (null) (null))
                (null)
            )
            ({name}   (null) (seq (null) (null))   )
        )
        "#)
}

#[test]
fn parse_seq_par_xor_seq() {
    for name in &["xor", "par", "seq"] {
        let source_code = source_seq_with(name);
        let instruction = parse(&source_code);
        let instr = binary_instruction(*name);
        let expected = seq(instr(seqnn(), null()), instr(null(), seqnn()));
        assert_eq!(instruction, expected);
    }
}

#[test]
fn parse_fold() {
    let source_code = r#"
        (fold iterable i
            (null)
        )
        "#;
    let instruction = parse(&source_code);
    let expected = fold(
        ast::IterableValue::Variable(Scalar("iterable")),
        "i",
        null(),
    );
    assert_eq!(instruction, expected);
}

#[test]
fn parse_match() {
    use ast::MatchableValue::Variable;

    let source_code = r#"
        (match v1 v2
            (null)
        )
        "#;
    let instruction = parse(&source_code);
    let expected = match_(Variable(Scalar("v1")), Variable(Scalar("v2")), null());
<<<<<<< HEAD
=======
    assert_eq!(instruction, expected);
}

#[test]
fn parse_match_with_init_peer_id() {
    use ast::MatchableValue::InitPeerId;
    use ast::MatchableValue::Variable;

    let source_code = r#"
        (match v1 %init_peer_id%
            (null)
        )
        "#;
    let instruction = parse(&source_code);
    let expected = match_(Variable(Scalar("v1")), InitPeerId, null());
>>>>>>> 792763c7
    assert_eq!(instruction, expected);
}

#[test]
fn parse_mismatch() {
    use ast::MatchableValue::Variable;

    let source_code = r#"
        (mismatch v1 v2
            (null)
        )
        "#;
    let instruction = parse(&source_code);
    let expected = mismatch(Variable(Scalar("v1")), Variable(Scalar("v2")), null());
    assert_eq!(instruction, expected);
}

fn source_fold_with(name: &str) -> String {
    f!(r#"(fold iterable i
            ({name} (null) (null))
        )"#)
}
#[test]
fn parse_fold_with_xor_par_seq() {
    for name in &["xor", "par", "seq"] {
        let source_code = source_fold_with(name);
        let instruction = parse(&source_code);
        let instr = binary_instruction(*name);
        let expected = fold(
            ast::IterableValue::Variable(Scalar("iterable")),
            "i",
            instr(null(), null()),
        );
        assert_eq!(instruction, expected);
    }
}

#[test]
fn parse_init_peer_id() {
    use ast::Call;
    use ast::CallInstrValue;
    use ast::CallOutputValue::*;
    use ast::FunctionPart::*;
    use ast::PeerPart::*;

    let peer_id = String::from("some_peer_id");
    let source_code = format!(
        r#"
        (seq
            (call "{}" ("local_service_id" "local_fn_name") [])
            (call %init_peer_id% ("service_id" "fn_name") [])
        )"#,
        peer_id
    );

    let instruction = parse(&source_code);
    let expected = seq(
        Instruction::Call(Call {
            peer_part: PeerPk(CallInstrValue::Literal(&peer_id)),
            function_part: ServiceIdWithFuncName(
                CallInstrValue::Literal("local_service_id"),
                CallInstrValue::Literal("local_fn_name"),
            ),
            args: Rc::new(vec![]),
            output: None,
        }),
        Instruction::Call(Call {
            peer_part: PeerPk(CallInstrValue::InitPeerId),
            function_part: ServiceIdWithFuncName(
                CallInstrValue::Literal("service_id"),
                CallInstrValue::Literal("fn_name"),
            ),
            args: Rc::new(vec![]),
            output: None,
        }),
    );

    assert_eq!(instruction, expected);
}

#[test]
fn parse_last_error() {
    use ast::Call;
    use ast::CallInstrArgValue;
    use ast::CallInstrValue;
    use ast::CallOutputValue::*;
    use ast::FunctionPart::*;
    use ast::PeerPart::*;

    let source_code = format!(
        r#"
        (seq
            (call %init_peer_id% ("service_id" "fn_name") [%last_error%])
            (null)
        )"#,
    );

    let instruction = parse(&source_code);
    let expected = seq(
        Instruction::Call(Call {
            peer_part: PeerPk(CallInstrValue::InitPeerId),
            function_part: ServiceIdWithFuncName(
                CallInstrValue::Literal("service_id"),
                CallInstrValue::Literal("fn_name"),
            ),
            args: Rc::new(vec![CallInstrArgValue::LastError]),
            output: None,
        }),
        Instruction::Null(ast::Null),
    );

    assert_eq!(instruction, expected);
}

#[test]
fn seq_par_call() {
    use ast::Call;
    use ast::CallInstrValue;
    use ast::CallOutputValue::*;
    use ast::FunctionPart::*;
    use ast::PeerPart::*;

    let peer_id = String::from("some_peer_id");
    let source_code = format!(
        r#"
        (seq 
            (par 
                (call "{0}" ("local_service_id" "local_fn_name") [] result_1)
                (call "{0}" ("service_id" "fn_name") [] g)
            )
            (call "{0}" ("local_service_id" "local_fn_name") [] result_2)
        )"#,
        peer_id,
    );

    let instruction = parse(&source_code);
    let expected = seq(
        par(
            Instruction::Call(Call {
                peer_part: PeerPk(CallInstrValue::Literal(&peer_id)),
                function_part: ServiceIdWithFuncName(
                    CallInstrValue::Literal("local_service_id"),
                    CallInstrValue::Literal("local_fn_name"),
                ),
                args: Rc::new(vec![]),
                output: Variable(Scalar("result_1")),
            }),
            Instruction::Call(Call {
                peer_part: PeerPk(CallInstrValue::Literal(&peer_id)),
                function_part: ServiceIdWithFuncName(
                    CallInstrValue::Literal("service_id"),
                    CallInstrValue::Literal("fn_name"),
                ),
                args: Rc::new(vec![]),
                output: Variable(Scalar("g")),
            }),
        ),
        Instruction::Call(Call {
            peer_part: PeerPk(CallInstrValue::Literal(&peer_id)),
            function_part: ServiceIdWithFuncName(
                CallInstrValue::Literal("local_service_id"),
                CallInstrValue::Literal("local_fn_name"),
            ),
            args: Rc::new(vec![]),
            output: Variable(Scalar("result_2")),
        }),
    );

    assert_eq!(instruction, expected);
}

#[test]
fn seq_with_empty_and_dash() {
    use ast::Call;
    use ast::CallInstrArgValue;
    use ast::CallInstrValue;
    use ast::CallOutputValue::*;
    use ast::FunctionPart::*;
    use ast::PeerPart::*;

    let source_code = r#"
        (seq 
            (seq 
                (seq 
                    (call "set_variables" ("" "") ["module-bytes"] module-bytes)
                    (call "set_variables" ("" "") ["module_config"] module_config)
                )
                (call "set_variables" ("" "") ["blueprint"] blueprint)
            )
            (seq 
                (call "A" ("add_module" "") [module-bytes module_config] module)
                (seq 
                    (call "A" ("add_blueprint" "") [blueprint] blueprint_id)
                    (seq 
                        (call "A" ("create" "") [blueprint_id] service_id)
                        (call "remote_peer_id" ("" "") [service_id] client_result)
                    )
                )
            )
        )
        "#;
    let instruction = parse(source_code);
    let expected = seq(
        seq(
            seq(
                Instruction::Call(Call {
                    peer_part: PeerPk(CallInstrValue::Literal("set_variables")),
                    function_part: ServiceIdWithFuncName(
                        CallInstrValue::Literal(""),
                        CallInstrValue::Literal(""),
                    ),
                    args: Rc::new(vec![CallInstrArgValue::Literal("module-bytes")]),
                    output: Variable(Scalar("module-bytes")),
                }),
                Instruction::Call(Call {
                    peer_part: PeerPk(CallInstrValue::Literal("set_variables")),
                    function_part: ServiceIdWithFuncName(
                        CallInstrValue::Literal(""),
                        CallInstrValue::Literal(""),
                    ),
                    args: Rc::new(vec![CallInstrArgValue::Literal("module_config")]),
                    output: Variable(Scalar("module_config")),
                }),
            ),
            Instruction::Call(Call {
                peer_part: PeerPk(CallInstrValue::Literal("set_variables")),
                function_part: ServiceIdWithFuncName(
                    CallInstrValue::Literal(""),
                    CallInstrValue::Literal(""),
                ),
                args: Rc::new(vec![CallInstrArgValue::Literal("blueprint")]),
                output: Variable(Scalar("blueprint")),
            }),
        ),
        seq(
            Instruction::Call(Call {
                peer_part: PeerPk(CallInstrValue::Literal("A")),
                function_part: ServiceIdWithFuncName(
                    CallInstrValue::Literal("add_module"),
                    CallInstrValue::Literal(""),
                ),
                args: Rc::new(vec![
                    CallInstrArgValue::Variable(Scalar("module-bytes")),
                    CallInstrArgValue::Variable(Scalar("module_config")),
                ]),
                output: Variable(Scalar("module")),
            }),
            seq(
                Instruction::Call(Call {
                    peer_part: PeerPk(CallInstrValue::Literal("A")),
                    function_part: ServiceIdWithFuncName(
                        CallInstrValue::Literal("add_blueprint"),
                        CallInstrValue::Literal(""),
                    ),
                    args: Rc::new(vec![CallInstrArgValue::Variable(Scalar("blueprint"))]),
                    output: Variable(Scalar("blueprint_id")),
                }),
                seq(
                    Instruction::Call(Call {
                        peer_part: PeerPk(CallInstrValue::Literal("A")),
                        function_part: ServiceIdWithFuncName(
                            CallInstrValue::Literal("create"),
                            CallInstrValue::Literal(""),
                        ),
                        args: Rc::new(vec![CallInstrArgValue::Variable(Scalar("blueprint_id"))]),
                        output: Variable(Scalar("service_id")),
                    }),
                    Instruction::Call(Call {
                        peer_part: PeerPk(CallInstrValue::Literal("remote_peer_id")),
                        function_part: ServiceIdWithFuncName(
                            CallInstrValue::Literal(""),
                            CallInstrValue::Literal(""),
                        ),
                        args: Rc::new(vec![CallInstrArgValue::Variable(Scalar("service_id"))]),
                        output: Variable(Scalar("client_result")),
                    }),
                ),
            ),
        ),
    );

    assert_eq!(instruction, expected);
}

#[test]
fn match_with_bool() {
    use ast::MatchableValue::*;

    let source_code = r#"
         (match isOnline true
            (null)
         )
        "#;

    let left_value = Variable(Scalar("isOnline"));
    let right_value = Boolean(true);
    let null = null();
    let expected = match_(left_value, right_value, null);

    let instruction = parse(source_code);
    assert_eq!(expected, instruction);
}

#[test]
fn mismatch_with_bool() {
    use ast::MatchableValue::*;

    let source_code = r#"
         (mismatch true isOnline
            (null)
         )
        "#;

    let left_value = Boolean(true);
    let right_value = Variable(Scalar("isOnline"));
    let null = null();
    let expected = mismatch(left_value, right_value, null);

    let instruction = parse(source_code);
    assert_eq!(expected, instruction);
}

#[test]
fn no_output() {
    use ast::Call;
    use ast::CallInstrValue;
    use ast::CallOutputValue::*;
    use ast::FunctionPart::*;
    use ast::PeerPart::*;

    let source_code = r#"
    (call peer (service fname) [])
    "#;
    let instruction = parse(source_code);
    let expected = Instruction::Call(Call {
        peer_part: PeerPk(CallInstrValue::Variable(Scalar("peer"))),
        function_part: ServiceIdWithFuncName(
            CallInstrValue::Variable(Scalar("service")),
            CallInstrValue::Variable(Scalar("fname")),
        ),
        args: Rc::new(vec![]),
        output: None,
    });
    assert_eq!(instruction, expected);
}

#[test]
fn fold_json_path() {
    use ast::Fold;
    use ast::IterableValue::*;

    let source_code = r#"
    ; comment
    (fold members.$.["users"] m (null)) ;;; comment
    ;;; comment
    "#;
    let instruction = parse(source_code);
    let expected = Instruction::Fold(Fold {
        iterable: JsonPath {
            variable: Scalar("members"),
            path: "$.[\"users\"]",
            should_flatten: false,
        },
        iterator: "m",
        instruction: Rc::new(null()),
    });
    assert_eq!(instruction, expected);
}

#[test]
fn comments() {
    use ast::Fold;
    use ast::IterableValue::*;

    let source_code = r#"
    ; comment
    (fold members.$.["users"] m (null)) ;;; comment ;;?()()
    ;;; comme;?!.$.  nt[][][][()()()null;$::!
    "#;
    let instruction = parse(source_code);
    let expected = Instruction::Fold(Fold {
        iterable: JsonPath {
            variable: Scalar("members"),
            path: "$.[\"users\"]",
            should_flatten: false,
        },
        iterator: "m",
        instruction: Rc::new(null()),
    });
    assert_eq!(instruction, expected);
}

// Test DSL

fn seq<'a>(l: Instruction<'a>, r: Instruction<'a>) -> Instruction<'a> {
    Instruction::Seq(ast::Seq(Box::new(l), Box::new(r)))
}

fn par<'a>(l: Instruction<'a>, r: Instruction<'a>) -> Instruction<'a> {
    Instruction::Par(ast::Par(Box::new(l), Box::new(r)))
}

fn xor<'a>(l: Instruction<'a>, r: Instruction<'a>) -> Instruction<'a> {
    Instruction::Xor(ast::Xor(Box::new(l), Box::new(r)))
}

fn seqnn() -> Instruction<'static> {
    seq(null(), null())
}

fn null() -> Instruction<'static> {
    Instruction::Null(ast::Null)
}

fn fold<'a>(
    iterable: ast::IterableValue<'a>,
    iterator: &'a str,
    instruction: Instruction<'a>,
) -> Instruction<'a> {
    Instruction::Fold(ast::Fold {
        iterable,
        iterator,
        instruction: std::rc::Rc::new(instruction),
    })
}

fn match_<'a>(
    left_value: ast::MatchableValue<'a>,
    right_value: ast::MatchableValue<'a>,
    instruction: Instruction<'a>,
) -> Instruction<'a> {
    Instruction::Match(ast::Match {
        left_value,
        right_value,
        instruction: Box::new(instruction),
    })
}

fn mismatch<'a>(
    left_value: ast::MatchableValue<'a>,
    right_value: ast::MatchableValue<'a>,
    instruction: Instruction<'a>,
) -> Instruction<'a> {
    Instruction::MisMatch(ast::MisMatch {
        left_value,
        right_value,
        instruction: Box::new(instruction),
    })
}

fn binary_instruction<'a, 'b>(
    name: &'a str,
) -> impl Fn(Instruction<'b>, Instruction<'b>) -> Instruction<'b> {
    match name {
        "xor" => |l, r| xor(l, r),
        "par" => |l, r| par(l, r),
        "seq" => |l, r| seq(l, r),
        _ => unreachable!(),
    }
}<|MERGE_RESOLUTION|>--- conflicted
+++ resolved
@@ -355,8 +355,6 @@
         "#;
     let instruction = parse(&source_code);
     let expected = match_(Variable(Scalar("v1")), Variable(Scalar("v2")), null());
-<<<<<<< HEAD
-=======
     assert_eq!(instruction, expected);
 }
 
@@ -372,7 +370,6 @@
         "#;
     let instruction = parse(&source_code);
     let expected = match_(Variable(Scalar("v1")), InitPeerId, null());
->>>>>>> 792763c7
     assert_eq!(instruction, expected);
 }
 
