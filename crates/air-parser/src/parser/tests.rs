--- conflicted
+++ resolved
@@ -335,17 +335,12 @@
             (null)
         )
         "#;
-<<<<<<< HEAD
-    let instruction = parse(&source_code.as_ref());
+    let instruction = parse(&source_code);
     let expected = fold(
         ast::IterableValue::Variable(Scalar("iterable")),
         "i",
         null(),
     );
-=======
-    let instruction = parse(source_code);
-    let expected = fold(ast::IterableValue::Variable("iterable"), "i", null());
->>>>>>> 9bdd2e35
     assert_eq!(instruction, expected);
 }
 
@@ -358,13 +353,8 @@
             (null)
         )
         "#;
-<<<<<<< HEAD
-    let instruction = parse(&source_code.as_ref());
+    let instruction = parse(&source_code);
     let expected = match_(Variable(Scalar("v1")), Variable(Scalar("v2")), null());
-=======
-    let instruction = parse(source_code);
-    let expected = match_(Variable("v1"), Variable("v2"), null());
->>>>>>> 9bdd2e35
     assert_eq!(instruction, expected);
 }
 
@@ -377,13 +367,8 @@
             (null)
         )
         "#;
-<<<<<<< HEAD
-    let instruction = parse(&source_code.as_ref());
+    let instruction = parse(&source_code);
     let expected = mismatch(Variable(Scalar("v1")), Variable(Scalar("v2")), null());
-=======
-    let instruction = parse(source_code);
-    let expected = mismatch(Variable("v1"), Variable("v2"), null());
->>>>>>> 9bdd2e35
     assert_eq!(instruction, expected);
 }
 
